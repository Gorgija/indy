/**
 * Copyright (C) 2011-2017 Red Hat, Inc. (https://github.com/Commonjava/indy)
 *
 * Licensed under the Apache License, Version 2.0 (the "License");
 * you may not use this file except in compliance with the License.
 * You may obtain a copy of the License at
 *
 *         http://www.apache.org/licenses/LICENSE-2.0
 *
 * Unless required by applicable law or agreed to in writing, software
 * distributed under the License is distributed on an "AS IS" BASIS,
 * WITHOUT WARRANTIES OR CONDITIONS OF ANY KIND, either express or implied.
 * See the License for the specific language governing permissions and
 * limitations under the License.
 */
package org.commonjava.indy.koji.conf;

import com.redhat.red.build.koji.config.KojiConfig;
import org.commonjava.indy.conf.IndyConfigInfo;
import org.commonjava.util.jhttpc.model.SiteConfig;
import org.commonjava.util.jhttpc.model.SiteConfigBuilder;
import org.commonjava.util.jhttpc.model.SiteTrustType;
import org.commonjava.web.config.ConfigurationException;
import org.commonjava.web.config.annotation.SectionName;
import org.commonjava.web.config.section.MapSectionListener;
import org.slf4j.Logger;
import org.slf4j.LoggerFactory;

import javax.enterprise.context.ApplicationScoped;
import java.io.File;
import java.io.IOException;
import java.io.InputStream;
import java.util.ArrayList;
import java.util.LinkedHashMap;
import java.util.List;
import java.util.Map;
import java.util.Optional;

import static org.apache.commons.io.FileUtils.readFileToString;
import static org.commonjava.util.jhttpc.model.SiteConfig.DEFAULT_CONNECTION_POOL_TIMEOUT_SECONDS;
import static org.commonjava.util.jhttpc.model.SiteConfig.DEFAULT_MAX_CONNECTIONS;
import static org.commonjava.util.jhttpc.model.SiteConfig.DEFAULT_PROXY_PORT;
import static org.commonjava.util.jhttpc.model.SiteConfig.DEFAULT_REQUEST_TIMEOUT_SECONDS;

/**
 * Created by jdcasey on 5/20/16.
 */
@SectionName( IndyKojiConfig.SECTION_NAME )
@ApplicationScoped
public class IndyKojiConfig
        extends MapSectionListener
        implements IndyConfigInfo, KojiConfig
{
    private static final String KOJI_SITE_ID = "koji";

    private static final String DEFAULT_CONFIG_FILE_NAME = "default-koji.conf";

    public static final String SECTION_NAME = "koji";

    private static final String TARGET_KEY_PREFIX = "target.";

    private static final String TARGET_BINARY_KEY_PREFIX = "target.binary.";

    private static final boolean DEFAULT_ENABLED = false;

    private static final Integer DEFAULT_DOWNLOAD_TIMEOUT_SECONDS = 600;

    public static final long DEFAULT_LOCK_TIMEOUT_SECONDS = 30;

    public static final long DEFAULT_METADATA_TIMEOUT_SECONDS = 86400;

    private static final boolean DEFAULT_TAG_PATTERNS_ENABLED = false;

    private static final boolean DEFAULT_PROXY_BINARY_BUILDS = false;

    private Boolean enabled;

    private String url;

    private String clientPemPath;

    private String serverPemPath;

    private String keyPassword;

    private Integer maxConnections;

    private String proxyHost;

    private Integer proxyPort;

    private String proxyUser;

    private Integer requestTimeoutSeconds;

    private String siteTrustType;

    private String proxyPassword;

    private String storageRootUrl;

    private Boolean tagPatternsEnabled;

    private Boolean proxyBinaryBuilds;

    private List<String> tagPatterns;

    private Map<String, String> targetGroups = new LinkedHashMap<>();

    private Map<String, String> targetBinaryGroups = new LinkedHashMap<>();

    private String namingFormat = "koji-${nvr}"; // default

    private String binayNamingFormat = "koji-binary-${name}-${version}"; // default

    private Integer downloadTimeoutSeconds;

    private Long lockTimeoutSeconds;

    private Long metadataTimeoutSeconds;

    private String artifactAuthorityStore;

    private Integer connectionPoolTimeoutSeconds;

    @Override
    public SiteConfig getKojiSiteConfig()
            throws IOException
    {
        return new SiteConfigBuilder().withId( getKojiSiteId() )
                                      .withKeyCertPem( getClientPemContent() )
                                      .withServerCertPem( getServerPemContent() )
                                      .withUri( getKojiURL() )
                                      .withMaxConnections( getMaxConnections() )
                                      .withProxyHost( getProxyHost() )
                                      .withProxyPort( getProxyPort() )
                                      .withProxyUser( getProxyUser() )
                                      .withRequestTimeoutSeconds( getRequestTimeoutSeconds() )
                                      .withConnectionPoolTimeoutSeconds( getConnectionPoolTimeoutSeconds() )
                                      .withTrustType( SiteTrustType.getType( getSiteTrustType() ) )
                                      .build();
    }

    public String getServerPemContent()
            throws IOException
    {
        return readPemContent( getServerPemPath() );
    }

    public String getClientPemContent()
            throws IOException
    {
        return readPemContent( getClientPemPath() );
    }

    private String readPemContent( String pemPath )
            throws IOException
    {
        Logger logger = LoggerFactory.getLogger( getClass() );
        logger.trace( "Reading PEM content from path: '{}'", pemPath );

        if ( pemPath == null )
        {
            return null;
        }

        File f = new File( pemPath );
        if ( !f.exists() || f.isDirectory() )
        {
            return null;
        }

        String pem =  readFileToString( f );

        logger.trace( "Got PEM content:\n\n{}\n\n", pem );

        return pem;
    }

    @Override
    public String getKojiURL()
    {
        return getUrl();
    }

    @Override
    public String getKojiClientCertificatePassword()
    {
        return keyPassword;
    }

    @Override
    public String getKojiSiteId()
    {
        return KOJI_SITE_ID;
    }

<<<<<<< HEAD
=======
    // TODO: Implement kerberos support...
>>>>>>> eec17071
    @Override
    public String getKrbCCache()
    {
        return null;
    }

    @Override
    public String getKrbKeytab()
    {
        return null;
    }

    @Override
    public String getKrbPassword()
    {
        return null;
    }

    @Override
    public String getKrbPrincipal()
    {
        return null;
    }

    @Override
    public String getKrbService()
    {
        return null;
    }
<<<<<<< HEAD
=======
    // TODO: END: Implement kerberos support...
>>>>>>> eec17071

    public Integer getMaxConnections()
    {
        return maxConnections == null ? DEFAULT_MAX_CONNECTIONS : maxConnections;
    }

    public String getServerPemPath()
    {
        return serverPemPath;
    }

    public String getClientPemPath()
    {
        return clientPemPath;
    }

    public String getProxyHost()
    {
        return proxyHost;
    }

    public Integer getProxyPort()
    {
        return proxyPort == null ? DEFAULT_PROXY_PORT : proxyPort;
    }

    public String getProxyUser()
    {
        return proxyUser;
    }

    public Integer getRequestTimeoutSeconds()
    {
        return requestTimeoutSeconds == null ? DEFAULT_REQUEST_TIMEOUT_SECONDS : requestTimeoutSeconds;
    }

    public Integer getDownloadTimeoutSeconds()
    {
        return downloadTimeoutSeconds == null ? DEFAULT_DOWNLOAD_TIMEOUT_SECONDS : downloadTimeoutSeconds;
    }

    public String getSiteTrustType()
    {
        return siteTrustType;
    }

    public String getUrl()
    {
        return url;
    }

    public String getKeyPassword()
    {
        return keyPassword;
    }

    public String getProxyPassword()
    {
        return proxyPassword;
    }

    public String getStorageRootUrl()
    {
        return storageRootUrl;
    }

    public void setUrl( String url )
    {
        this.url = url;
    }

    public void setClientPemPath( String clientPemPath )
    {
        this.clientPemPath = clientPemPath;
    }

    public void setServerPemPath( String serverPemPath )
    {
        this.serverPemPath = serverPemPath;
    }

    public void setKeyPassword( String keyPassword )
    {
        this.keyPassword = keyPassword;
    }

    public void setMaxConnections( Integer maxConnections )
    {
        this.maxConnections = maxConnections;
    }

    public void setProxyHost( String proxyHost )
    {
        this.proxyHost = proxyHost;
    }

    public void setProxyPort( Integer proxyPort )
    {
        this.proxyPort = proxyPort;
    }

    public void setProxyUser( String proxyUser )
    {
        this.proxyUser = proxyUser;
    }

    public void setRequestTimeoutSeconds( Integer requestTimeoutSeconds )
    {
        this.requestTimeoutSeconds = requestTimeoutSeconds;
    }

    public void setSiteTrustType( String siteTrustType )
    {
        this.siteTrustType = siteTrustType;
    }

    public void setProxyPassword( String proxyPassword )
    {
        this.proxyPassword = proxyPassword;
    }

    public void setStorageRootUrl( String storageRootUrl )
    {
        this.storageRootUrl = storageRootUrl;
    }

    public List<String> getTagPatterns()
    {
        return tagPatterns;
    }

    public void setTagPatterns( List<String> tagPatterns )
    {
        this.tagPatterns = tagPatterns;
    }

    public Map<String, String> getTargetGroups()
    {
        return targetGroups;
    }

    public void setTargetGroups( Map<String, String> targetGroups )
    {
        this.targetGroups = targetGroups;
    }

    public Boolean getEnabled()
    {
        return enabled == null ? DEFAULT_ENABLED : enabled;
    }

    public void setEnabled( Boolean enabled )
    {
        this.enabled = enabled;
    }

    public boolean isEnabled()
    {
        return getEnabled();
    }

    public Boolean getTagPatternsEnabled()
    {
        return tagPatternsEnabled == null ? DEFAULT_TAG_PATTERNS_ENABLED : tagPatternsEnabled;
    }

    public boolean isTagPatternsEnabled()
    {
        return getTagPatternsEnabled();
    }

    public void setTagPatternsEnabled( Boolean tagPatternsEnabled )
    {
        this.tagPatternsEnabled = tagPatternsEnabled;
    }

    public Boolean getProxyBinaryBuilds()
    {
        return proxyBinaryBuilds == null ? DEFAULT_PROXY_BINARY_BUILDS : proxyBinaryBuilds;
    }

    public boolean isProxyBinaryBuilds()
    {
        return getProxyBinaryBuilds();
    }

    public void setProxyBinaryBuilds( Boolean proxyBinaryBuilds )
    {
        this.proxyBinaryBuilds = proxyBinaryBuilds;
    }

    public boolean isTagAllowed( String name )
    {
        if ( !isTagPatternsEnabled() )
        {
            return true;
        }

        Optional<String> result = tagPatterns.stream().filter( ( pattern ) -> name.matches( pattern ) ).findFirst();

        return result.isPresent();
    }

    @Override
    public void parameter( final String name, final String value )
            throws ConfigurationException
    {
        Logger logger = LoggerFactory.getLogger( getClass() );
        logger.trace( "Got koji config parameter: '{}' with value: '{}'", name, value );
        switch ( name )
        {
            case "enabled":
            {
                this.enabled = Boolean.valueOf( value.trim() );
                break;
            }
            case "tag.patterns.enabled":
            {
                this.tagPatternsEnabled = Boolean.valueOf( value.trim() );
                break;
            }
            case "proxy.binary.builds":
            {
                this.proxyBinaryBuilds = Boolean.valueOf( value.trim() );
                break;
            }
            case "tag.pattern":
            {
                if ( tagPatterns == null )
                {
                    tagPatterns = new ArrayList<>();
                }

                this.tagPatterns.add( value );
                break;
            }
            case "lock.timeout.seconds":
            {
                this.lockTimeoutSeconds = Long.parseLong( value );
                break;
            }
            case "metadata.timeout.seconds":
            {
                this.metadataTimeoutSeconds = Long.parseLong( value );
                break;
            }
            case "storage.root.url":
            {
                this.storageRootUrl = value;
                break;
            }
            case "proxy.password":
            {
                this.proxyPassword = value;
                break;
            }
            case "proxy.user":
            {
                this.proxyUser = value;
                break;
            }
            case "proxy.host":
            {
                this.proxyHost = value;
                break;
            }
            case "proxy.port":
            {
                this.proxyPort = Integer.valueOf( value );
                break;
            }
            case "client.pem.password":
            {
                this.keyPassword = value;
                break;
            }
            case "url":
            {
                this.url = value;
                break;
            }
            case "ssl.trust.type":
            {
                this.siteTrustType = value;
                break;
            }
            case "connection.pool.timeout.seconds":
            {
                this.connectionPoolTimeoutSeconds= Integer.valueOf( value );
                break;
            }
            case "request.timeout.seconds":
            {
                this.requestTimeoutSeconds = Integer.valueOf( value );
                break;
            }
            case "client.pem.path":
            {
                this.clientPemPath = value;
                break;
            }
            case "server.pem.path":
            {
                this.serverPemPath = value;
                break;
            }
            case "max.connections":
            {
                this.maxConnections = Integer.valueOf( value );
                break;
            }
            case "artifact.authorityStore":
            {
                this.artifactAuthorityStore = value;
                break;
            }
            case "naming.format":
            {
                this.namingFormat = value;
                break;
            }
            case "naming.format.binary":
            {
                this.binayNamingFormat = value;
                break;
            }
            default:
            {
                if ( name.startsWith( TARGET_KEY_PREFIX ) && name.length() > TARGET_KEY_PREFIX.length() )
                {
                    if ( name.startsWith( TARGET_BINARY_KEY_PREFIX )
                            && name.length() > TARGET_BINARY_KEY_PREFIX.length() )
                    {
                        String source = name.substring( TARGET_BINARY_KEY_PREFIX.length(), name.length() );
                        logger.debug( "KOJI: Group {} targets binary group {}", source, value );
                        targetBinaryGroups.put( source, value );
                    }
                    else
                    {
                        String source = name.substring( TARGET_KEY_PREFIX.length(), name.length() );
                        logger.debug( "KOJI: Group {} targets group {}", source, value );
                        targetGroups.put( source, value );
                    }
                }
                else
                {
                    throw new ConfigurationException(
                            "Invalid parameter: '%s'.",
                            value, name, SECTION_NAME );
                }
            }
        }
    }

    @Override
    public String getDefaultConfigFileName()
    {
        return new File( IndyConfigInfo.CONF_INCLUDES_DIR, DEFAULT_CONFIG_FILE_NAME ).getPath();
    }

    @Override
    public InputStream getDefaultConfig()
    {
        return Thread.currentThread().getContextClassLoader().getResourceAsStream( DEFAULT_CONFIG_FILE_NAME );
    }

    public String getTargetGroup( String name )
    {
        for ( String key : targetGroups.keySet() )
        {
            if ( name.matches( key ) )
            {
                return targetGroups.get( key );
            }
        }
        return null;
    }

    public String getTargetBinaryGroup ( String name )
    {
        for ( String key : targetBinaryGroups.keySet() )
        {
            if ( name.matches( key ) )
            {
                return targetBinaryGroups.get( key );
            }
        }
        return null;
    }

    public boolean isEnabledFor( String name )
    {
        Logger logger = LoggerFactory.getLogger( getClass() );
        if ( targetGroups == null )
        {
            logger.warn( "No target groups defined for Koji access!" );
            return false;
        }

        for ( String key : targetGroups.keySet() )
        {
            logger.debug( "Checking target pattern '{}' against group name: '{}'", key, name );
            if ( name.equals(key) || name.matches( key ) )
            {
                logger.info( "Target group for {} is {}", name, targetGroups.get( key ) );
                return true;
            }
        }

        logger.warn( "No target group found for: {}", name );
        return false;
    }

    public Long getLockTimeoutSeconds()
    {
        return lockTimeoutSeconds == null ? DEFAULT_LOCK_TIMEOUT_SECONDS : lockTimeoutSeconds;
    }

    public void setLockTimeoutSeconds( long lockTimeoutSeconds )
    {
        this.lockTimeoutSeconds = lockTimeoutSeconds;
    }

    public Long getMetadataTimeoutSeconds()
    {
        return metadataTimeoutSeconds == null ? DEFAULT_METADATA_TIMEOUT_SECONDS : metadataTimeoutSeconds;
    }

    public void setMetadataTimeoutSeconds( long metadataTimeoutSeconds )
    {
        this.metadataTimeoutSeconds = metadataTimeoutSeconds;
    }

    public String getArtifactAuthorityStore()
    {
        return artifactAuthorityStore;
    }

    public void setArtifactAuthorityStore( String artifactAuthorityStore )
    {
        this.artifactAuthorityStore = artifactAuthorityStore;
    }

    public String getNamingFormat() {
        return namingFormat;
    }

    public String getBinayNamingFormat()
    {
        return binayNamingFormat;
    }

    public Integer getConnectionPoolTimeoutSeconds()
    {
        return connectionPoolTimeoutSeconds == null ? DEFAULT_CONNECTION_POOL_TIMEOUT_SECONDS : connectionPoolTimeoutSeconds;
    }

    public void setConnectionPoolTimeoutSeconds( final Integer connectionPoolTimeoutSeconds )
    {
        this.connectionPoolTimeoutSeconds = connectionPoolTimeoutSeconds;
    }
}<|MERGE_RESOLUTION|>--- conflicted
+++ resolved
@@ -195,10 +195,7 @@
         return KOJI_SITE_ID;
     }
 
-<<<<<<< HEAD
-=======
     // TODO: Implement kerberos support...
->>>>>>> eec17071
     @Override
     public String getKrbCCache()
     {
@@ -228,10 +225,7 @@
     {
         return null;
     }
-<<<<<<< HEAD
-=======
     // TODO: END: Implement kerberos support...
->>>>>>> eec17071
 
     public Integer getMaxConnections()
     {
