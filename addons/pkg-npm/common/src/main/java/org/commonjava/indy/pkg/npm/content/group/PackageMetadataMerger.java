/**
 * Copyright (C) 2017 Red Hat, Inc. (yma@commonjava.org)
 *
 * Licensed under the Apache License, Version 2.0 (the "License");
 * you may not use this file except in compliance with the License.
 * You may obtain a copy of the License at
 *
 *         http://www.apache.org/licenses/LICENSE-2.0
 *
 * Unless required by applicable law or agreed to in writing, software
 * distributed under the License is distributed on an "AS IS" BASIS,
 * WITHOUT WARRANTIES OR CONDITIONS OF ANY KIND, either express or implied.
 * See the License for the specific language governing permissions and
 * limitations under the License.
 */
package org.commonjava.indy.pkg.npm.content.group;

import com.fasterxml.jackson.core.JsonProcessingException;
import org.apache.commons.io.IOUtils;
import org.apache.maven.artifact.repository.metadata.Metadata;
import org.commonjava.indy.IndyWorkflowException;
import org.commonjava.indy.core.content.group.MetadataMerger;
import org.commonjava.indy.model.core.Group;
import org.commonjava.indy.model.core.StoreKey;
import org.commonjava.indy.model.core.io.IndyObjectMapper;
import org.commonjava.indy.pkg.npm.model.PackageMetadata;
import org.commonjava.maven.galley.model.Transfer;
import org.slf4j.Logger;
import org.slf4j.LoggerFactory;

import javax.annotation.PostConstruct;
import javax.enterprise.context.ApplicationScoped;
import javax.enterprise.inject.Instance;
import javax.inject.Inject;
import java.io.IOException;
import java.io.InputStream;
import java.util.ArrayList;
import java.util.Collection;
import java.util.List;

import static org.apache.commons.io.IOUtils.closeQuietly;
import static org.commonjava.indy.util.LocationUtils.getKey;

@ApplicationScoped
public class PackageMetadataMerger
                implements MetadataMerger
{
    public static final String METADATA_NAME = "package.json";

    @Inject
    private Instance<PackageMetadataProvider> metadataProviderInstances;

    private List<PackageMetadataProvider> metadataProviders;

    public PackageMetadataMerger()
    {
    }

    public PackageMetadataMerger( Iterable<PackageMetadataProvider> providers )
    {
        metadataProviders = new ArrayList<>();
        providers.forEach( provider -> metadataProviders.add( provider ) );
    }

    @PostConstruct
    public void setupCDI()
    {
        metadataProviders = new ArrayList<>();
        if ( metadataProviderInstances != null )
        {
            metadataProviderInstances.forEach( provider -> metadataProviders.add( provider ) );
        }
    }

    @Override
    public byte[] merge( final Collection<Transfer> sources, final Group group, final String path )
    {
        Logger logger = LoggerFactory.getLogger( getClass() );
        logger.debug( "Generating merged metadata in: {}:{}", group.getKey(), path );

        InputStream stream = null;

        boolean merged = false;

        final PackageMetadata packageMetadata = new PackageMetadata();
        final IndyObjectMapper mapper = new IndyObjectMapper( true );

        for ( final Transfer src : sources )
        {
            if ( !src.exists() )
            {
                continue;
            }

            try
            {
                stream = src.openInputStream();
                String content = IOUtils.toString( stream );
                logger.debug( "Adding in metadata content from: {}\n\n{}\n\n", src, content );

                PackageMetadata md = mapper.readValue( content, PackageMetadata.class );

                merged = packageMetadata.merge( md, true ) || merged;
            }
            catch ( final IOException e )
            {
                final StoreKey key = getKey( src );
                logger.error( String.format( "Cannot read metadata: %s from artifact-store: %s. Reason: %s",
                                             src.getPath(), key, e.getMessage() ), e );
            }
            finally
            {
                closeQuietly( stream );
            }
        }

        if ( metadataProviders != null )
        {
            for ( PackageMetadataProvider provider : metadataProviders )
            {
                try
                {
                    PackageMetadata toMerge = provider.getMetadata( group.getKey(), path );
                    if ( toMerge != null )
                    {
                        merged = packageMetadata.merge( toMerge, true ) || merged;
                    }
                }
                catch ( IndyWorkflowException e )
                {
                    logger.error( String.format( "Cannot read metadata: %s from metadata provider: %s. Reason: %s",
                                                 path, provider.getClass().getSimpleName(), e.getMessage() ), e );
                }
            }
        }

        if ( merged )
        {

            String output = null;
            try
            {
                output = mapper.writeValueAsString( packageMetadata );
            }
            catch ( JsonProcessingException e )
            {
                logger.error( String.format( "Cannot convert from metadata: %s to String. Reason: %s", packageMetadata,
                                             e.getMessage() ), e );
            }
            return output.getBytes();
        }

        return null;
    }

<<<<<<< HEAD
    public InputStream merge( final Transfer... sources )
    {
        Logger logger = LoggerFactory.getLogger( getClass() );
        logger.debug( "[NPM] Generating merged metadata when publish" );

        InputStream stream = null;

        final PackageMetadata packageMetadata = new PackageMetadata();
        final IndyObjectMapper mapper = new IndyObjectMapper( true );

        for ( final Transfer src : sources )
        {
            if ( !src.exists() )
            {
                continue;
            }

            try
            {
                stream = src.openInputStream();
                String content = IOUtils.toString( stream );
                logger.debug( "[NPM] Adding in metadata content from: {}\n\n{}\n\n", src, content );

                PackageMetadata md = mapper.readValue( content, PackageMetadata.class );

                packageMetadata.merge( md, false );
            }
            catch ( final IOException e )
            {
                final StoreKey key = getKey( src );
                logger.error( String.format( "[NPM] Cannot read metadata: %s from artifact-store: %s. Reason: %s",
                                             src.getPath(), key, e.getMessage() ), e );
            }
            finally
            {
                closeQuietly( stream );
            }
        }

        String output = null;
        try
        {
            output = mapper.writeValueAsString( packageMetadata );
        }
        catch ( JsonProcessingException e )
        {
            logger.error(
                    String.format( "[NPM] Cannot convert from metadata: %s to String. Reason: %s", packageMetadata,
                                   e.getMessage() ), e );
        }

        if ( output != null )
        {
            return IOUtils.toInputStream( output );
        }

        return null;
    }

=======
    @Override
    public Metadata mergeFromMetadatas( Collection<Metadata> sources, Group group, String path )
    {
        throw new UnsupportedOperationException( "Not supported" );
    }
>>>>>>> 76afeaca
}<|MERGE_RESOLUTION|>--- conflicted
+++ resolved
@@ -152,8 +152,7 @@
 
         return null;
     }
-
-<<<<<<< HEAD
+    
     public InputStream merge( final Transfer... sources )
     {
         Logger logger = LoggerFactory.getLogger( getClass() );
@@ -213,11 +212,9 @@
         return null;
     }
 
-=======
     @Override
     public Metadata mergeFromMetadatas( Collection<Metadata> sources, Group group, String path )
     {
         throw new UnsupportedOperationException( "Not supported" );
     }
->>>>>>> 76afeaca
 }