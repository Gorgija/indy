/**
 * Copyright (C) 2011 Red Hat, Inc. (jdcasey@commonjava.org)
 *
 * Licensed under the Apache License, Version 2.0 (the "License");
 * you may not use this file except in compliance with the License.
 * You may obtain a copy of the License at
 *
 *         http://www.apache.org/licenses/LICENSE-2.0
 *
 * Unless required by applicable law or agreed to in writing, software
 * distributed under the License is distributed on an "AS IS" BASIS,
 * WITHOUT WARRANTIES OR CONDITIONS OF ANY KIND, either express or implied.
 * See the License for the specific language governing permissions and
 * limitations under the License.
 */
package org.commonjava.indy.mem.data;

import org.commonjava.indy.audit.ChangeSummary;
import org.commonjava.indy.change.event.ArtifactStoreUpdateType;
import org.commonjava.indy.conf.DefaultIndyConfiguration;
import org.commonjava.indy.conf.IndyConfiguration;
import org.commonjava.indy.data.IndyDataException;
import org.commonjava.indy.data.NoOpStoreEventDispatcher;
import org.commonjava.indy.data.StoreDataManager;
import org.commonjava.indy.data.StoreEventDispatcher;
import org.commonjava.indy.model.core.ArtifactStore;
import org.commonjava.indy.model.core.Group;
import org.commonjava.indy.model.core.HostedRepository;
import org.commonjava.indy.model.core.RemoteRepository;
import org.commonjava.indy.model.core.StoreKey;
import org.commonjava.indy.model.core.StoreType;
import org.commonjava.maven.galley.event.EventMetadata;
import org.slf4j.Logger;
import org.slf4j.LoggerFactory;

import javax.enterprise.context.ApplicationScoped;
import javax.enterprise.inject.Alternative;
import javax.inject.Inject;
import java.util.ArrayList;
import java.util.Arrays;
import java.util.Collections;
import java.util.HashMap;
import java.util.HashSet;
import java.util.List;
import java.util.Map;
import java.util.Set;
import java.util.concurrent.ConcurrentHashMap;
<<<<<<< HEAD

=======
>>>>>>> a2c554ef
import static org.commonjava.indy.model.core.StoreType.group;

@ApplicationScoped
@Alternative
public class MemoryStoreDataManager
        implements StoreDataManager
{
    private final Logger logger = LoggerFactory.getLogger( getClass() );

    private final Map<StoreKey, ArtifactStore> stores = new HashMap<StoreKey, ArtifactStore>();

    private final Map<String, RemoteRepository> byRemoteUrl = new HashMap<String, RemoteRepository>();

    //    private final Logger logger = LoggerFactory.getLogger( getClass() );

    @Inject
    private StoreEventDispatcher dispatcher;

    @Inject
    private IndyConfiguration config;

    private Map<StoreKey, Set<Group>> reverseGroupMemberships = new ConcurrentHashMap<>();

    protected MemoryStoreDataManager()
    {
    }

    public MemoryStoreDataManager( final boolean unitTestUsage )
    {
        this.dispatcher = new NoOpStoreEventDispatcher();
        this.config = new DefaultIndyConfiguration();
    }

    public MemoryStoreDataManager( final StoreEventDispatcher dispatcher, final IndyConfiguration config )
    {
        this.dispatcher = dispatcher;
        this.config = config;
    }

    @Override
    public HostedRepository getHostedRepository( final String name )
            throws IndyDataException
    {
        return (HostedRepository) stores.get( new StoreKey( StoreType.hosted, name ) );
    }

    @Override
    public ArtifactStore getArtifactStore( final StoreKey key )
            throws IndyDataException
    {
        return stores.get( key );
    }

    @Override
    public RemoteRepository getRemoteRepository( final String name )
            throws IndyDataException
    {
        final StoreKey key = new StoreKey( StoreType.remote, name );

        RemoteRepository repo = (RemoteRepository) stores.get( key );
        if ( repo == null )
        {
            return null;
        }

        if ( repo.getTimeoutSeconds() < 1 )
        {
            repo.setTimeoutSeconds( config.getRequestTimeoutSeconds() );
        }

        return repo;
    }

    @Override
    public Group getGroup( final String name )
            throws IndyDataException
    {
        return (Group) stores.get( new StoreKey( StoreType.group, name ) );
    }

    @Override
    public List<Group> getAllGroups()
            throws IndyDataException
    {
        return getAll( StoreType.group, Group.class );
    }

    @Override
    public List<RemoteRepository> getAllRemoteRepositories()
            throws IndyDataException
    {
        return getAll( StoreType.remote, RemoteRepository.class );
    }

    @Override
    public List<HostedRepository> getAllHostedRepositories()
            throws IndyDataException
    {
        return getAll( StoreType.hosted, HostedRepository.class );
    }

    @Override
    public List<ArtifactStore> getOrderedConcreteStoresInGroup( final String groupName, final boolean enabledOnly )
            throws IndyDataException
    {
        return getGroupOrdering( groupName, false, true, enabledOnly );
    }

    @Override
    public List<ArtifactStore> getOrderedStoresInGroup( final String groupName, final boolean enabledOnly )
            throws IndyDataException
    {
        return getGroupOrdering( groupName, true, false, enabledOnly );
    }

    private List<ArtifactStore> getGroupOrdering( final String groupName, final boolean includeGroups,
                                                  final boolean recurseGroups, final boolean enabledOnly )
            throws IndyDataException
    {
        final Group master = (Group) stores.get( new StoreKey( StoreType.group, groupName ) );
        if ( master == null )
        {
            return Collections.emptyList();
        }

        final List<ArtifactStore> result = new ArrayList<ArtifactStore>();
        recurseGroup( master, result, new HashSet<>(), includeGroups, recurseGroups, enabledOnly );

        return result;
    }

    private void recurseGroup( final Group master, final List<ArtifactStore> result, final Set<StoreKey> seen,
                               final boolean includeGroups, final boolean recurseGroups,
                               final boolean enabledOnly )
    {
        if ( master.isDisabled() && enabledOnly )
        {
            return;
        }
        List<StoreKey> members = null;
        synchronized ( master )
        {
            if ( master == null || master.getConstituents() == null )
            {
                return;
            }

            members = new ArrayList<>( master.getConstituents() );
        }

        if ( includeGroups )
        {
            result.add( master );
        }

        members.forEach( ( key ) -> {
            if ( !seen.contains( key ) )
            {
                seen.add( key );
                final StoreType type = key.getType();
                if ( recurseGroups && type == StoreType.group )
                {
                    // if we're here, we're definitely recursing groups...
                    recurseGroup( (Group) stores.get( key ), result, seen, includeGroups, true, enabledOnly );
                }
                else
                {
                    final ArtifactStore store = stores.get( key );
                    if ( store != null && !( store.isDisabled() && enabledOnly ) )
                    {
                        result.add( store );
                    }
                }
            }
        } );
    }

    @Override
    public Set<Group> getGroupsContaining( final StoreKey repo )
            throws IndyDataException
    {
        synchronized ( StoreKey.dedupe( repo ) )
        {
            Set<Group> groups = reverseGroupMemberships.get( repo );
            return groups == null ? Collections.emptySet() : Collections.unmodifiableSet( groups );
        }
    }

    private boolean groupContains( final Group g, final StoreKey key )
    {
        List<StoreKey> members = null;
        synchronized ( g )
        {
            if ( g == null || g.getConstituents() == null )
            {
                return false;
            }

            if ( g.getConstituents().contains( key ) )
            {
                return true;
            }

            members = new ArrayList<>( g.getConstituents() );
        }

        for ( final StoreKey constituent : members )
        {
            if ( constituent.getType() == group )
            {
                final Group embedded = (Group) stores.get( constituent );
                if ( embedded != null && groupContains( embedded, key ) )
                {
                    return true;
                }
            }
        }

        return false;
    }

    @Override
    public boolean storeArtifactStore( final ArtifactStore store, final ChangeSummary summary )
            throws IndyDataException
    {
        return storeArtifactStore( store, summary, new EventMetadata() );
    }

    @Override
    public boolean storeArtifactStore( final ArtifactStore store, final ChangeSummary summary,
                                       final EventMetadata eventMetadata )
            throws IndyDataException
    {
        return storeArtifactStore( store, summary, false, true, new EventMetadata() );
    }

    @Override
    public boolean storeArtifactStore( final ArtifactStore store, final ChangeSummary summary,
                                       final boolean skipIfExists )
            throws IndyDataException
    {
        return storeArtifactStore( store, summary, skipIfExists, new EventMetadata() );
    }

    @Override
    public boolean storeArtifactStore( final ArtifactStore store, final ChangeSummary summary,
                                       final boolean skipIfExists, final EventMetadata eventMetadata )
            throws IndyDataException
    {
        return storeArtifactStore( store, summary, skipIfExists, true, new EventMetadata() );
    }

    @Override
    public boolean storeArtifactStore( final ArtifactStore store, final ChangeSummary summary,
                                       final boolean skipIfExists, final boolean fireEvents )
            throws IndyDataException
    {
        return storeArtifactStore( store, summary, skipIfExists, fireEvents, new EventMetadata() );
    }

    @Override
    public boolean storeArtifactStore( final ArtifactStore store, final ChangeSummary summary,
                                       final boolean skipIfExists, final boolean fireEvents,
                                       final EventMetadata eventMetadata )
            throws IndyDataException
    {
        final boolean result = store( store, summary, skipIfExists, fireEvents, eventMetadata );
        if ( result && ( store instanceof RemoteRepository ) )
        {
            final RemoteRepository repository = (RemoteRepository) store;
            byRemoteUrl.put( repository.getUrl(), repository );
        }

        return result;
    }

    private synchronized boolean store( final ArtifactStore store, final ChangeSummary summary,
                                        final boolean skipIfExists, final boolean fireEvents,
                                        final EventMetadata eventMetadata )
            throws IndyDataException
    {
        ArtifactStore original = stores.get( store.getKey() );
        if ( original == store )
        {
            // if they're the same instance, warn that preUpdate events may not work correctly!
            logger.warn(
                    "Storing changes on existing instance of: {}! You forgot to call {}.copyOf(), so preUpdate events may not accurately reflect before/after differences for this change!",
                    store, store.getClass().getSimpleName() );
        }

        if ( !skipIfExists || original == null )
        {
            preStore( store, original, summary, original != null, fireEvents, eventMetadata );
            final ArtifactStore old = stores.put( store.getKey(), store );
            if ( StoreType.group == store.getKey().getType() )
            {
                Group g = (Group) store;
                new ArrayList<>( g.getConstituents() ).forEach( ( memberKey ) -> {
                    Set<Group> memberIn = reverseGroupMemberships.get( memberKey );
                    if ( memberIn == null )
                    {
                        memberIn = new HashSet<>();
                    }
                    else
                    {
                        memberIn = new HashSet<>( memberIn );
                    }

                    memberIn.add( g );
                    reverseGroupMemberships.put( memberKey, memberIn );
                } );
            }

            try
            {
                postStore( store, original, summary, original != null, fireEvents, eventMetadata );
                return true;
            }
            catch ( final IndyDataException e )
            {
                logger.error( "postStore() failed for: {}. Rolling back to old value: {}", store, old );
                stores.put( old.getKey(), old );
            }
        }

        return false;
    }

<<<<<<< HEAD
    protected void preStore( final ArtifactStore store, ArtifactStore original, final ChangeSummary summary,
                             final boolean exists, final boolean fireEvents, final EventMetadata eventMetadata )
=======
    protected void preStore( final ArtifactStore store, final ArtifactStore original, final ChangeSummary summary, final boolean exists,
                             final boolean fireEvents, final EventMetadata eventMetadata )
>>>>>>> a2c554ef
            throws IndyDataException
    {
        if ( isStarted() && fireEvents )
        {
            dispatcher.updating( exists ? ArtifactStoreUpdateType.UPDATE : ArtifactStoreUpdateType.ADD, eventMetadata,
                                 Collections.singletonMap( store, original ) );

            if ( exists )
            {
                if ( store.isDisabled() && !original.isDisabled() )
                {
                    dispatcher.disabling( eventMetadata, store );
                }
                else if ( !store.isDisabled() && original.isDisabled() )
                {
                    dispatcher.enabling( eventMetadata, store );
                }
            }
        }
    }

<<<<<<< HEAD
    protected void postStore( final ArtifactStore store, ArtifactStore original, final ChangeSummary summary,
                              final boolean exists, final boolean fireEvents, final EventMetadata eventMetadata )
=======
    protected void postStore( final ArtifactStore store, final ArtifactStore original, final ChangeSummary summary, final boolean exists,
                              final boolean fireEvents, final EventMetadata eventMetadata )
>>>>>>> a2c554ef
            throws IndyDataException
    {
        if ( isStarted() && fireEvents )
        {
            dispatcher.updated( exists ? ArtifactStoreUpdateType.UPDATE : ArtifactStoreUpdateType.ADD, eventMetadata,
                                Collections.singletonMap( store, original ) );

            if ( exists )
            {
                if ( store.isDisabled() && !original.isDisabled() )
                {
                    dispatcher.disabled( eventMetadata, store );
                }
                else if ( !store.isDisabled() && original.isDisabled() )
                {
                    dispatcher.enabled( eventMetadata, store );
                }
            }
        }
    }

    protected void preDelete( final ArtifactStore store, final ChangeSummary summary, final boolean fireEvents,
                              final EventMetadata eventMetadata )
            throws IndyDataException
    {
        if ( isStarted() && fireEvents )
        {
            dispatcher.deleting( eventMetadata, store );
        }
    }

    protected void postDelete( final ArtifactStore store, final ChangeSummary summary, final boolean fireEvents,
                               final EventMetadata eventMetadata )
            throws IndyDataException
    {
        if ( isStarted() && fireEvents )
        {
            dispatcher.deleted( eventMetadata, store );
        }
    }

    @Override
    public synchronized void deleteArtifactStore( final StoreKey key, final ChangeSummary summary )
            throws IndyDataException
    {
        deleteArtifactStore( key, summary, new EventMetadata() );
    }

    @Override
    public synchronized void deleteArtifactStore( final StoreKey key, final ChangeSummary summary,
                                                  final EventMetadata eventMetadata )
            throws IndyDataException
    {
        final ArtifactStore store = stores.get( key );
        if ( store == null )
        {
            return;
        }

        preDelete( store, summary, true, eventMetadata );

        stores.remove( key );

        postDelete( store, summary, true, eventMetadata );
    }

    @Override
    public void install()
            throws IndyDataException
    {
    }

    @Override
    public void clear( final ChangeSummary summary )
            throws IndyDataException
    {
        stores.clear();
    }

    private synchronized <T extends ArtifactStore> List<T> getAll( final StoreType storeType, final Class<T> type )
    {
        final List<T> result = new ArrayList<T>();
        for ( final Map.Entry<StoreKey, ArtifactStore> store : stores.entrySet() )
        {
            if ( store.getValue() == null )
            {
                continue;
            }

            if ( store.getKey().getType() == storeType )
            {
                result.add( type.cast( store.getValue() ) );
            }
        }

        return result;
    }

    private synchronized List<ArtifactStore> getAll( final StoreType... storeTypes )
    {
        final List<ArtifactStore> result = new ArrayList<ArtifactStore>();
        for ( final Map.Entry<StoreKey, ArtifactStore> store : stores.entrySet() )
        {
            for ( final StoreType type : storeTypes )
            {
                if ( store.getKey().getType() == type )
                {
                    result.add( store.getValue() );
                }
            }
        }

        return result;
    }

    @Override
    public List<ArtifactStore> getAllArtifactStores()
            throws IndyDataException
    {
        return new ArrayList<ArtifactStore>( stores.values() );
    }

    @Override
    public List<ArtifactStore> getAllConcreteArtifactStores()
    {
        return getAll( StoreType.hosted, StoreType.remote );
    }

    @Override
    public List<? extends ArtifactStore> getAllArtifactStores( final StoreType type )
            throws IndyDataException
    {
        return getAll( type, type.getStoreClass() );
    }

    @Override
    public boolean hasRemoteRepository( final String name )
    {
        return hasArtifactStore( new StoreKey( StoreType.remote, name ) );
    }

    @Override
    public boolean hasGroup( final String name )
    {
        return hasArtifactStore( new StoreKey( StoreType.group, name ) );
    }

    @Override
    public boolean hasHostedRepository( final String name )
    {
        return hasArtifactStore( new StoreKey( StoreType.hosted, name ) );
    }

    @Override
    public boolean hasArtifactStore( final StoreKey key )
    {
        return stores.containsKey( key );
    }

    @Override
    public void reload()
            throws IndyDataException
    {
    }

    @Override
    public RemoteRepository findRemoteRepository( final String url )
    {
        return byRemoteUrl.get( url );
    }

    @Override
    public boolean isStarted()
    {
        return true;
    }

}<|MERGE_RESOLUTION|>--- conflicted
+++ resolved
@@ -45,10 +45,7 @@
 import java.util.Map;
 import java.util.Set;
 import java.util.concurrent.ConcurrentHashMap;
-<<<<<<< HEAD
-
-=======
->>>>>>> a2c554ef
+
 import static org.commonjava.indy.model.core.StoreType.group;
 
 @ApplicationScoped
@@ -377,13 +374,8 @@
         return false;
     }
 
-<<<<<<< HEAD
-    protected void preStore( final ArtifactStore store, ArtifactStore original, final ChangeSummary summary,
-                             final boolean exists, final boolean fireEvents, final EventMetadata eventMetadata )
-=======
     protected void preStore( final ArtifactStore store, final ArtifactStore original, final ChangeSummary summary, final boolean exists,
                              final boolean fireEvents, final EventMetadata eventMetadata )
->>>>>>> a2c554ef
             throws IndyDataException
     {
         if ( isStarted() && fireEvents )
@@ -405,13 +397,8 @@
         }
     }
 
-<<<<<<< HEAD
-    protected void postStore( final ArtifactStore store, ArtifactStore original, final ChangeSummary summary,
-                              final boolean exists, final boolean fireEvents, final EventMetadata eventMetadata )
-=======
     protected void postStore( final ArtifactStore store, final ArtifactStore original, final ChangeSummary summary, final boolean exists,
                               final boolean fireEvents, final EventMetadata eventMetadata )
->>>>>>> a2c554ef
             throws IndyDataException
     {
         if ( isStarted() && fireEvents )
